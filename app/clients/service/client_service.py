--- conflicted
+++ resolved
@@ -268,37 +268,6 @@
         return client
 
     @staticmethod
-<<<<<<< HEAD
-=======
-    def get_caseworker_or_404nf(db: Session, user_id: int) -> User:
-        user = db.query(User).filter(User.id == user_id).first()
-        if not user:
-            raise HTTPException(
-                status_code=status.HTTP_404_NOT_FOUND,
-                detail=f"Case worker with id {case_worker_id} not found",
-            )
-        return user
-
-    @staticmethod
-    def get_case_or_404nf(db: Session, client_id: int, user_id: int) -> ClientCase:
-        case = (
-            db.query(ClientCase).filter_by(client_id=client_id, user_id=user_id).first()
-        )
-        if not case:
-            raise HTTPException(
-                status_code=HTTP_404_NOT_FOUND,
-                detail=f"No case for client {client_id} with worker {user_id}. "
-                f"Cannot update services for a non-existent case assignment.",
-            )
-        return case
-
-    @staticmethod
-    def update_model_instance(instance, update_data: dict):
-        for field, value in update_data.items():
-            setattr(instance, field, value)
-
-    @staticmethod
->>>>>>> 654bd44b
     def validate_pagination(skip: int, limit: int):
         if skip < 0:
             raise HTTPException(
