--- conflicted
+++ resolved
@@ -214,21 +214,8 @@
     ClientService.delete_client(db, client_id)
     return None
 
-<<<<<<< HEAD
-
-@router.get("/models", summary="List all available ML models")
-async def list_available_models():
-    """
-    API endpoint to return the list of available ML models.
-    """
-    return {"available_models": get_available_models()}
-
-
-@router.get("/model/{client_id}", summary="Show the ML model used by the user")
-=======
 
 @router.get("/{client_id}/model", summary="Show the ML model used by the user")
->>>>>>> 2aebe21c
 async def get_current_model(
     client_id: int,
     db: Session = Depends(get_db),
@@ -239,13 +226,8 @@
     return ClientService.get_current_model(db, client_id)
 
 
-<<<<<<< HEAD
-@router.put("{client_id}/model", summary="Change the ML model used by the user")
-async def get_current_model(
-=======
 @router.put("/{client_id}/model", summary="Change the ML model used by the user")
 async def set_current_model(
->>>>>>> 2aebe21c
     client_id: int,
     data: ModelUpdate,
     db: Session = Depends(get_db),
