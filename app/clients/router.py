--- conflicted
+++ resolved
@@ -81,12 +81,7 @@
     substance_use: Optional[bool] = None,
     time_unemployed: Optional[int] = Query(None, ge=0),
     need_mental_health_support_bool: Optional[bool] = None,
-<<<<<<< HEAD
-    _auth_user: User = Depends(get_admin_user),
-=======
     current_model: Optional[str] = None,
-    current_user: User = Depends(get_admin_user),
->>>>>>> b1697a71
     db: Session = Depends(get_db),
 ):
     """Search clients by any combination of criteria"""
